# Copyright (c) 2022, NVIDIA CORPORATION. All rights reserved.


import torch
import torch.nn as nn
from megatron.model.enums import AttnMaskType


class ScaledUpperTriangMaskedSoftmax(torch.autograd.Function):
    """
    Fused operation which performs following three operations in sequence
    1. Scale the tensor.
    2. Apply upper triangular mask (typically used in gpt models).
    3. Perform softmax.
    """

    @staticmethod
    def forward(ctx, inputs, scale):
        import scaled_upper_triang_masked_softmax_cuda

        scale_t = torch.tensor([scale])
        softmax_results = scaled_upper_triang_masked_softmax_cuda.forward(
            inputs, scale_t[0]
        )

        ctx.save_for_backward(softmax_results, scale_t)
        return softmax_results

    @staticmethod
    def backward(ctx, output_grads):
        import scaled_upper_triang_masked_softmax_cuda

        softmax_results, scale_t = ctx.saved_tensors
        input_grads = scaled_upper_triang_masked_softmax_cuda.backward(
            output_grads, softmax_results, scale_t[0]
        )

        return input_grads, None


class ScaledMaskedSoftmax(torch.autograd.Function):
    """
    Fused operation which performs following three operations in sequence
    1. Scale the tensor.
    2. Apply the mask.
    3. Perform softmax.
    """

    @staticmethod
    def forward(ctx, inputs, mask, scale):
        import scaled_masked_softmax_cuda

        scale_t = torch.tensor([scale])

        softmax_results = scaled_masked_softmax_cuda.forward(inputs, mask, scale_t[0])
        ctx.save_for_backward(softmax_results, scale_t)
        return softmax_results

    @staticmethod
    def backward(ctx, output_grads):
        import scaled_masked_softmax_cuda

        softmax_results, scale_t = ctx.saved_tensors

        input_grads = scaled_masked_softmax_cuda.backward(
            output_grads, softmax_results, scale_t[0]
        )
        return input_grads, None, None


class ScaledSoftmax(torch.autograd.Function):
    """
    Fused operation which performs following two operations in sequence
    1. Scale the tensor.
    2. Perform softmax.
    """

    @staticmethod
    def forward(ctx, inputs, scale):
        import scaled_softmax_cuda

        scale_t = torch.tensor([scale])

        softmax_results = scaled_softmax_cuda.forward(
            inputs, scale_t[0]
        )
        ctx.save_for_backward(softmax_results, scale_t)
        return softmax_results

    @staticmethod
    def backward(ctx, output_grads):
        import scaled_softmax_cuda

        softmax_results, scale_t = ctx.saved_tensors

        input_grads = scaled_softmax_cuda.backward(
            output_grads, softmax_results, scale_t[0]
        )
        return input_grads, None, None


class FusedScaleMaskSoftmax(nn.Module):
    """
    fused operation: scaling + mask + softmax

    Arguments:
        input_in_fp16: flag to indicate if input in fp16 data format.
        input_in_bf16: flag to indicate if input in bf16 data format.
        attn_mask_type: attention mask type (pad or causal)
        scaled_masked_softmax_fusion: flag to indicate user want to use softmax fusion
        mask_func: mask function to be applied.
        softmax_in_fp32: if true, softmax in performed at fp32 precision.
        scale: scaling factor used in input tensor scaling.
    """

    def __init__(
        self,
        input_in_fp16,
        input_in_bf16,
        attn_mask_type,
        scaled_masked_softmax_fusion,
        mask_func,
        softmax_in_fp32,
        scale,
    ):
        super(FusedScaleMaskSoftmax, self).__init__()
        self.input_in_fp16 = input_in_fp16
        self.input_in_bf16 = input_in_bf16
        assert not (
            self.input_in_fp16 and self.input_in_bf16
        ), "both fp16 and bf16 flags cannot be active at the same time."
        self.input_in_float16 = self.input_in_fp16 or self.input_in_bf16
        self.attn_mask_type = attn_mask_type
        self.scaled_masked_softmax_fusion = scaled_masked_softmax_fusion
        self.mask_func = mask_func
        self.softmax_in_fp32 = softmax_in_fp32
        self.scale = scale

        assert (
            self.scale is None or softmax_in_fp32
        ), "softmax should be in fp32 when scaled"

    def forward(self, input, mask):
        # [b, np, sq, sk]
        assert input.dim() == 4
<<<<<<< HEAD
        data_size = input.size()
        query_seq_len = data_size[-2]
        key_seq_len = data_size[-1]
        attn_batch_size = data_size[0] * data_size[1]

        # constraints on various tensor dimensions to enable warp based
        # optimization and upper triangular optimization (for causal mask)
        custom_kernel_constraint = key_seq_len > 16 and key_seq_len <= 2048 and \
            query_seq_len % 4 == 0 and attn_batch_size % 4 == 0

        # invoke custom kernel
        if self.input_in_float16 and mask is not None and \
            custom_kernel_constraint and self.scaled_masked_softmax_fusion:
            scale = self.scale if self.scale is not None else 1.0

            if self.attn_mask_type.value == AttnMaskType.causal.value:
                assert query_seq_len == key_seq_len, \
                    "causal mask is only for self attention"
                input = input.view(-1, query_seq_len, key_seq_len)
                probs = ScaledUpperTriangMaskedSoftmax.apply(input, scale)
                probs = probs.view(*data_size)
            else:
                assert self.attn_mask_type.value == AttnMaskType.padding.value
                probs = ScaledMaskedSoftmax.apply(input, mask, scale)
=======

        if self.is_kernel_available(mask, *input.size()):
            return self.forward_fused_softmax(input, mask)
        else:
            return self.forward_torch_softmax(input, mask)

    def is_kernel_available(self, mask, b, np, sq, sk):
        attn_batches = b * np

        if (
            self.scaled_masked_softmax_fusion  # user want to fuse
            and self.input_in_float16  # input must be fp16
            and 16 < sk <= 4096  # sk must be 16 ~ 2048
            and sq % 4 == 0  # sq must be divisor of 4
            and sk % 4 == 0  # sk must be divisor of 4 
            and attn_batches % 4 == 0  # np * b must be divisor of 4
        ):
            if 0 <= sk <= 4096:
                batch_per_block = self.get_batch_per_block(sq, sk, b, np)

                if self.attn_mask_type == AttnMaskType.causal:
                    if attn_batches % batch_per_block == 0:
                        return True
                else:
                    if sq % batch_per_block == 0:
                        return True
        return False

    def forward_fused_softmax(self, input, mask):
        b, np, sq, sk = input.size()
        scale = self.scale if self.scale is not None else 1.0

        if self.attn_mask_type == AttnMaskType.causal:
            assert sq == sk, "causal mask is only for self attention"

            # input is 3D tensor (attn_batches, sq, sk)
            input = input.view(-1, sq, sk)
            probs = ScaledUpperTriangMaskedSoftmax.apply(input, scale)
            return probs.view(b, np, sq, sk)
>>>>>>> 3316e811
        else:
            # input is 4D tensor (b, np, sq, sk)
            if mask is not None:
                return ScaledMaskedSoftmax.apply(input, mask, scale)
            else:
                return ScaledSoftmax.apply(input, scale)

<<<<<<< HEAD
            if self.scale is not None:
                input = input * self.scale
            mask_output = self.mask_func(input, mask) if mask is not None else input
            probs = torch.nn.Softmax(dim=-1)(mask_output)
            if self.input_in_float16 and self.softmax_in_fp32:
                if self.input_in_fp16:
                    probs = probs.half()
                else:
                    probs = probs.bfloat16()
=======
    def forward_torch_softmax(self, input, mask):
        if self.input_in_float16 and self.softmax_in_fp32:
            input = input.float()

        if self.scale is not None:
            input = input * self.scale
        mask_output = self.mask_func(input, mask) if mask is not None else input
        probs = torch.nn.Softmax(dim=-1)(mask_output)

        if self.input_in_float16 and self.softmax_in_fp32:
            if self.input_in_fp16:
                probs = probs.half()
            else:
                probs = probs.bfloat16()

        return probs

    @staticmethod
    def get_batch_per_block(sq, sk, b, np):
        import scaled_masked_softmax_cuda
>>>>>>> 3316e811

        return scaled_masked_softmax_cuda.get_batch_per_block(sq, sk, b, np)<|MERGE_RESOLUTION|>--- conflicted
+++ resolved
@@ -143,32 +143,6 @@
     def forward(self, input, mask):
         # [b, np, sq, sk]
         assert input.dim() == 4
-<<<<<<< HEAD
-        data_size = input.size()
-        query_seq_len = data_size[-2]
-        key_seq_len = data_size[-1]
-        attn_batch_size = data_size[0] * data_size[1]
-
-        # constraints on various tensor dimensions to enable warp based
-        # optimization and upper triangular optimization (for causal mask)
-        custom_kernel_constraint = key_seq_len > 16 and key_seq_len <= 2048 and \
-            query_seq_len % 4 == 0 and attn_batch_size % 4 == 0
-
-        # invoke custom kernel
-        if self.input_in_float16 and mask is not None and \
-            custom_kernel_constraint and self.scaled_masked_softmax_fusion:
-            scale = self.scale if self.scale is not None else 1.0
-
-            if self.attn_mask_type.value == AttnMaskType.causal.value:
-                assert query_seq_len == key_seq_len, \
-                    "causal mask is only for self attention"
-                input = input.view(-1, query_seq_len, key_seq_len)
-                probs = ScaledUpperTriangMaskedSoftmax.apply(input, scale)
-                probs = probs.view(*data_size)
-            else:
-                assert self.attn_mask_type.value == AttnMaskType.padding.value
-                probs = ScaledMaskedSoftmax.apply(input, mask, scale)
-=======
 
         if self.is_kernel_available(mask, *input.size()):
             return self.forward_fused_softmax(input, mask)
@@ -189,7 +163,7 @@
             if 0 <= sk <= 4096:
                 batch_per_block = self.get_batch_per_block(sq, sk, b, np)
 
-                if self.attn_mask_type == AttnMaskType.causal:
+                if self.attn_mask_type.value == AttnMaskType.causal.value:
                     if attn_batches % batch_per_block == 0:
                         return True
                 else:
@@ -201,14 +175,13 @@
         b, np, sq, sk = input.size()
         scale = self.scale if self.scale is not None else 1.0
 
-        if self.attn_mask_type == AttnMaskType.causal:
+        if self.attn_mask_type.value == AttnMaskType.causal.value:
             assert sq == sk, "causal mask is only for self attention"
 
             # input is 3D tensor (attn_batches, sq, sk)
             input = input.view(-1, sq, sk)
             probs = ScaledUpperTriangMaskedSoftmax.apply(input, scale)
             return probs.view(b, np, sq, sk)
->>>>>>> 3316e811
         else:
             # input is 4D tensor (b, np, sq, sk)
             if mask is not None:
@@ -216,17 +189,6 @@
             else:
                 return ScaledSoftmax.apply(input, scale)
 
-<<<<<<< HEAD
-            if self.scale is not None:
-                input = input * self.scale
-            mask_output = self.mask_func(input, mask) if mask is not None else input
-            probs = torch.nn.Softmax(dim=-1)(mask_output)
-            if self.input_in_float16 and self.softmax_in_fp32:
-                if self.input_in_fp16:
-                    probs = probs.half()
-                else:
-                    probs = probs.bfloat16()
-=======
     def forward_torch_softmax(self, input, mask):
         if self.input_in_float16 and self.softmax_in_fp32:
             input = input.float()
@@ -247,6 +209,5 @@
     @staticmethod
     def get_batch_per_block(sq, sk, b, np):
         import scaled_masked_softmax_cuda
->>>>>>> 3316e811
 
         return scaled_masked_softmax_cuda.get_batch_per_block(sq, sk, b, np)