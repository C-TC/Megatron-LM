# Copyright (c) 2022, NVIDIA CORPORATION. All rights reserved.

"""Megatron global variables."""

import os
import sys
import torch

from megatron import dist_signal_handler
from megatron.tokenizer import build_tokenizer
from .microbatches import build_num_microbatches_calculator
<<<<<<< HEAD
from deepspeed.accelerator import get_accelerator
=======
from .timers import Timers

>>>>>>> 3316e811
_GLOBAL_ARGS = None
_GLOBAL_RETRO_ARGS = None
_GLOBAL_NUM_MICROBATCHES_CALCULATOR = None
_GLOBAL_TOKENIZER = None
_GLOBAL_TENSORBOARD_WRITER = None
_GLOBAL_ADLR_AUTORESUME = None
_GLOBAL_TIMERS = None
_GLOBAL_SIGNAL_HANDLER = None

def get_args():
    """Return arguments."""
    _ensure_var_is_initialized(_GLOBAL_ARGS, 'args')
    return _GLOBAL_ARGS


def get_retro_args():
    """Return retro arguments."""
    return _GLOBAL_RETRO_ARGS


def get_num_microbatches():
    return _GLOBAL_NUM_MICROBATCHES_CALCULATOR.get()


def get_current_global_batch_size():
    return _GLOBAL_NUM_MICROBATCHES_CALCULATOR.get_current_global_batch_size()


def update_num_microbatches(consumed_samples, consistency_check=True):
    _GLOBAL_NUM_MICROBATCHES_CALCULATOR.update(consumed_samples,
                                               consistency_check)


def get_tokenizer():
    """Return tokenizer."""
    _ensure_var_is_initialized(_GLOBAL_TOKENIZER, 'tokenizer')
    return _GLOBAL_TOKENIZER


def get_tensorboard_writer():
    """Return tensorboard writer. It can be None so no need
    to check if it is initialized."""
    return _GLOBAL_TENSORBOARD_WRITER


def get_adlr_autoresume():
    """ADLR autoresume object. It can be None so no need
    to check if it is initialized."""
    return _GLOBAL_ADLR_AUTORESUME


def get_timers():
    """Return timers."""
    _ensure_var_is_initialized(_GLOBAL_TIMERS, 'timers')
    return _GLOBAL_TIMERS


def get_signal_handler():
    _ensure_var_is_initialized(_GLOBAL_SIGNAL_HANDLER, 'signal handler')
    return _GLOBAL_SIGNAL_HANDLER


def _set_signal_handler():
    global _GLOBAL_SIGNAL_HANDLER
    _ensure_var_is_not_initialized(_GLOBAL_SIGNAL_HANDLER, 'signal handler')
    _GLOBAL_SIGNAL_HANDLER = dist_signal_handler.DistributedSignalHandler().__enter__()



def set_global_variables(args):
    """Set args, tokenizer, tensorboard-writer, adlr-autoresume, and timers."""

    assert args is not None

    _ensure_var_is_not_initialized(_GLOBAL_ARGS, 'args')
    set_args(args)

    _build_num_microbatches_calculator(args)
    _ = _build_tokenizer(args)
    _set_tensorboard_writer(args)
    _set_adlr_autoresume(args)
    _set_timers(args)

    if args.exit_signal_handler:
        _set_signal_handler()
    

def set_args(args):
    global _GLOBAL_ARGS
    _GLOBAL_ARGS = args


def set_retro_args(retro_args):
    global _GLOBAL_RETRO_ARGS
    _GLOBAL_RETRO_ARGS = retro_args


def _build_num_microbatches_calculator(args):

    global _GLOBAL_NUM_MICROBATCHES_CALCULATOR
    _ensure_var_is_not_initialized(_GLOBAL_NUM_MICROBATCHES_CALCULATOR,
                                   'num microbatches calculator')

    _GLOBAL_NUM_MICROBATCHES_CALCULATOR = build_num_microbatches_calculator(
        args)


def _build_tokenizer(args):
    """Initialize tokenizer."""
    global _GLOBAL_TOKENIZER
    _ensure_var_is_not_initialized(_GLOBAL_TOKENIZER, 'tokenizer')
    _GLOBAL_TOKENIZER = build_tokenizer(args)
    return _GLOBAL_TOKENIZER


def rebuild_tokenizer(args):
    global _GLOBAL_TOKENIZER
    _GLOBAL_TOKENIZER = None
    return _build_tokenizer(args)


def _set_tensorboard_writer(args):
    """Set tensorboard writer."""
    global _GLOBAL_TENSORBOARD_WRITER
    _ensure_var_is_not_initialized(_GLOBAL_TENSORBOARD_WRITER,
                                   'tensorboard writer')

    if hasattr(args, 'tensorboard_dir') and \
       args.tensorboard_dir and args.rank == (args.world_size - 1):
        try:
            from torch.utils.tensorboard import SummaryWriter
            print('> setting tensorboard ...')
            _GLOBAL_TENSORBOARD_WRITER = SummaryWriter(
                log_dir=args.tensorboard_dir,
                max_queue=args.tensorboard_queue_size)
        except ModuleNotFoundError:
            print('WARNING: TensorBoard writing requested but is not '
                  'available (are you using PyTorch 1.1.0 or later?), '
                  'no TensorBoard logs will be written.', flush=True)


def _set_adlr_autoresume(args):
    """Initialize ADLR autoresume."""
    global _GLOBAL_ADLR_AUTORESUME
    _ensure_var_is_not_initialized(_GLOBAL_ADLR_AUTORESUME, 'adlr autoresume')

    if args.adlr_autoresume:
        if args.rank == 0:
            print('enabling autoresume ...', flush=True)
        sys.path.append(os.environ.get('SUBMIT_SCRIPTS', '.'))
        try:
            from userlib.auto_resume import AutoResume
        except BaseException:
            print('ADLR autoresume is not available, exiting ...')
            sys.exit()

        _GLOBAL_ADLR_AUTORESUME = AutoResume


def _set_timers(args):
    """Initialize timers."""
    global _GLOBAL_TIMERS
    _ensure_var_is_not_initialized(_GLOBAL_TIMERS, 'timers')
    _GLOBAL_TIMERS = Timers(args.timing_log_level, args.timing_log_option)


def _ensure_var_is_initialized(var, name):
    """Make sure the input variable is not None."""
    assert var is not None, '{} is not initialized.'.format(name)


def _ensure_var_is_not_initialized(var, name):
    """Make sure the input variable is not None."""
    assert var is None, '{} is already initialized.'.format(name)


<<<<<<< HEAD
class _Timer:
    """Timer."""

    def __init__(self, name):
        self.name_ = name
        self.elapsed_ = 0.0
        self.started_ = False
        self.start_time = time.time()

    def start(self):
        """Start the timer."""
        assert not self.started_, 'timer has already been started'
        get_accelerator().synchronize()
        self.start_time = time.time()
        self.started_ = True

    def stop(self):
        """Stop the timer."""
        assert self.started_, 'timer is not started'
        get_accelerator().synchronize()
        self.elapsed_ += (time.time() - self.start_time)
        self.started_ = False

    def reset(self):
        """Reset timer."""
        self.elapsed_ = 0.0
        self.started_ = False

    def elapsed(self, reset=True):
        """Calculate the elapsed time."""
        started_ = self.started_
        # If the timing in progress, end it first.
        if self.started_:
            self.stop()
        # Get the elapsed time.
        elapsed_ = self.elapsed_
        # Reset the elapsed time
        if reset:
            self.reset()
        # If timing was in progress, set it back.
        if started_:
            self.start()
        return elapsed_


class Timers:
    """Group of timers."""

    def __init__(self):
        self.timers = {}

    def __call__(self, name):
        if name not in self.timers:
            self.timers[name] = _Timer(name)
        return self.timers[name]

    def write(self, names, writer, iteration, normalizer=1.0, reset=False):
        """Write timers to a tensorboard writer"""
        # currently when using add_scalars,
        # torch.utils.add_scalars makes each timer its own run, which
        # polutes the runs list, so we just add each as a scalar
        assert normalizer > 0.0
        for name in names:
            value = self.timers[name].elapsed(reset=reset) / normalizer
            writer.add_scalar(name + '-time', value, iteration)

    def log(self, names, normalizer=1.0, reset=True):
        """Log a group of timers."""
        assert normalizer > 0.0
        string = 'time (ms)'
        for name in names:
            elapsed_time = self.timers[name].elapsed(
                reset=reset) * 1000.0 / normalizer
            string += ' | {}: {:.2f}'.format(name, elapsed_time)
        if torch.distributed.is_initialized():
            if torch.distributed.get_rank() == (
                    torch.distributed.get_world_size() - 1):
                print(string, flush=True)
        else:
            print(string, flush=True)
=======
>>>>>>> 3316e811
<|MERGE_RESOLUTION|>--- conflicted
+++ resolved
@@ -9,12 +9,8 @@
 from megatron import dist_signal_handler
 from megatron.tokenizer import build_tokenizer
 from .microbatches import build_num_microbatches_calculator
-<<<<<<< HEAD
-from deepspeed.accelerator import get_accelerator
-=======
 from .timers import Timers
 
->>>>>>> 3316e811
 _GLOBAL_ARGS = None
 _GLOBAL_RETRO_ARGS = None
 _GLOBAL_NUM_MICROBATCHES_CALCULATOR = None
@@ -188,89 +184,4 @@
 
 def _ensure_var_is_not_initialized(var, name):
     """Make sure the input variable is not None."""
-    assert var is None, '{} is already initialized.'.format(name)
-
-
-<<<<<<< HEAD
-class _Timer:
-    """Timer."""
-
-    def __init__(self, name):
-        self.name_ = name
-        self.elapsed_ = 0.0
-        self.started_ = False
-        self.start_time = time.time()
-
-    def start(self):
-        """Start the timer."""
-        assert not self.started_, 'timer has already been started'
-        get_accelerator().synchronize()
-        self.start_time = time.time()
-        self.started_ = True
-
-    def stop(self):
-        """Stop the timer."""
-        assert self.started_, 'timer is not started'
-        get_accelerator().synchronize()
-        self.elapsed_ += (time.time() - self.start_time)
-        self.started_ = False
-
-    def reset(self):
-        """Reset timer."""
-        self.elapsed_ = 0.0
-        self.started_ = False
-
-    def elapsed(self, reset=True):
-        """Calculate the elapsed time."""
-        started_ = self.started_
-        # If the timing in progress, end it first.
-        if self.started_:
-            self.stop()
-        # Get the elapsed time.
-        elapsed_ = self.elapsed_
-        # Reset the elapsed time
-        if reset:
-            self.reset()
-        # If timing was in progress, set it back.
-        if started_:
-            self.start()
-        return elapsed_
-
-
-class Timers:
-    """Group of timers."""
-
-    def __init__(self):
-        self.timers = {}
-
-    def __call__(self, name):
-        if name not in self.timers:
-            self.timers[name] = _Timer(name)
-        return self.timers[name]
-
-    def write(self, names, writer, iteration, normalizer=1.0, reset=False):
-        """Write timers to a tensorboard writer"""
-        # currently when using add_scalars,
-        # torch.utils.add_scalars makes each timer its own run, which
-        # polutes the runs list, so we just add each as a scalar
-        assert normalizer > 0.0
-        for name in names:
-            value = self.timers[name].elapsed(reset=reset) / normalizer
-            writer.add_scalar(name + '-time', value, iteration)
-
-    def log(self, names, normalizer=1.0, reset=True):
-        """Log a group of timers."""
-        assert normalizer > 0.0
-        string = 'time (ms)'
-        for name in names:
-            elapsed_time = self.timers[name].elapsed(
-                reset=reset) * 1000.0 / normalizer
-            string += ' | {}: {:.2f}'.format(name, elapsed_time)
-        if torch.distributed.is_initialized():
-            if torch.distributed.get_rank() == (
-                    torch.distributed.get_world_size() - 1):
-                print(string, flush=True)
-        else:
-            print(string, flush=True)
-=======
->>>>>>> 3316e811
+    assert var is None, '{} is already initialized.'.format(name)